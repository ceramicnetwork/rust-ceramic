--- conflicted
+++ resolved
@@ -2,13 +2,6 @@
 
 #![allow(unused_imports)]
 
-use anyhow::{bail, Result};
-use async_trait::async_trait;
-use futures::{future, Stream, StreamExt, TryFutureExt, TryStreamExt};
-use hyper::service::Service;
-use hyper::{server::conn::Http, Request};
-use recon::{AssociativeHash, InterestProvider, Key, Store};
-use serde::{Deserialize, Serialize};
 use std::{future::Future, ops::Range};
 use std::{marker::PhantomData, ops::RangeBounds};
 use std::{net::SocketAddr, ops::Bound};
@@ -20,7 +13,6 @@
     str::FromStr,
     sync::{Arc, Mutex},
 };
-<<<<<<< HEAD
 
 use anyhow::{bail, Result};
 use async_trait::async_trait;
@@ -30,8 +22,6 @@
 use hyper::{server::conn::Http, Request};
 use recon::{AssociativeHash, InterestProvider, Key, Store};
 use serde::{Deserialize, Serialize};
-=======
->>>>>>> dba11dad
 use swagger::{ByteArray, EmptyContext, XSpanIdString};
 use tokio::net::TcpListener;
 use tracing::{debug, info, instrument, Level};
@@ -333,11 +323,11 @@
         match self.model.value_for_key(decoded_event_id.clone()).await {
             Ok(Some(data)) => {
                 let event = Event {
-                    event_id: multibase::encode(
+                    id: multibase::encode(
                         multibase::Base::Base16Lower,
                         decoded_event_id.as_bytes(),
                     ),
-                    event_data: multibase::encode(multibase::Base::Base64, data),
+                    data: multibase::encode(multibase::Base::Base64, data),
                 };
                 Ok(EventsEventIdGetResponse::Success(event))
             }
@@ -981,9 +971,9 @@
             panic!("Expected EventsEventIdGetResponse::Success but got another variant");
         };
         assert_eq!(
-            event.event_id,
+            event.id,
             multibase::encode(multibase::Base::Base16Lower, event_id.as_bytes())
         );
-        assert_eq!(event.event_data, event_data_base64);
+        assert_eq!(event.data, event_data_base64);
     }
 }