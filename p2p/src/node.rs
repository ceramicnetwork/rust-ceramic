--- conflicted
+++ resolved
@@ -1165,7 +1165,7 @@
 
     use async_trait::async_trait;
     use ceramic_core::RangeOpen;
-    use ceramic_store::{SqliteEventStore, SqlitePool};
+    use ceramic_store::{EventStoreSqlite, SqlitePool};
     use futures::TryStreamExt;
     use rand::prelude::*;
     use rand_chacha::ChaCha8Rng;
@@ -1391,11 +1391,7 @@
                 rpc_server_addr,
                 keypair.into(),
                 None::<(DummyRecon<Interest>, DummyRecon<EventId>)>,
-<<<<<<< HEAD
-                ceramic_store::EventStoreSqlite::new(sql_pool).await?,
-=======
-                Arc::new(SqliteEventStore::new(sql_pool).await?),
->>>>>>> 8bb50d7f
+                Arc::new(EventStoreSqlite::new(sql_pool).await?),
                 metrics,
             )
             .await?;
