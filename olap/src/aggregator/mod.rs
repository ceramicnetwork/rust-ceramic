--- conflicted
+++ resolved
@@ -39,12 +39,9 @@
 use datafusion_flight_sql_table_provider::FlightSQLExecutor;
 use object_store::aws::AmazonS3Builder;
 use tonic::transport::Endpoint;
-<<<<<<< HEAD
 use tracing::debug;
 use tracing::error;
-=======
 use url::Url;
->>>>>>> 59b4640f
 
 pub struct Config {
     pub flight_sql_endpoint: String,
@@ -135,15 +132,9 @@
     )
     .await?;
 
-<<<<<<< HEAD
     run_continuous_stream(ctx, shutdown_signal, 10000).await?;
     Ok(())
 }
-=======
-    let conclusion_feed = ctx
-        .table(TableReference::full("ceramic", "v0", "conclusion_feed"))
-        .await?;
->>>>>>> 59b4640f
 
 async fn run_continuous_stream(
     ctx: SessionContext,
@@ -392,11 +383,7 @@
     use cid::Cid;
     use datafusion::{
         common::Constraints,
-<<<<<<< HEAD
-        datasource::MemTable,
-=======
         datasource::{provider_as_source, MemTable},
->>>>>>> 59b4640f
         logical_expr::{
             expr::ScalarFunction, CreateMemoryTable, DdlStatement, EmptyRelation, LogicalPlan,
             LogicalPlanBuilder, ScalarUDF,
