--- conflicted
+++ resolved
@@ -6,14 +6,9 @@
 use clap::{Args, Subcommand};
 use glob::{glob, Paths};
 use minicbor::{data::Tag, data::Type, display, Decoder};
-<<<<<<< HEAD
-use multihash::Multihash;
-use ordered_float::OrderedFloat;
-=======
 use multihash::{Multihash, Sha2_256};
 use ordered_float::OrderedFloat;
 use recon::{Key, Sha256a, Store};
->>>>>>> 8bb7ba75
 use std::collections::BTreeMap;
 use std::{fs, path::PathBuf};
 
@@ -51,11 +46,7 @@
 
     /// Ethereum RPC URL
     #[arg(short, long, env = "ETHEREUM_RPC_URL")]
-<<<<<<< HEAD
-    ethereum_rpc_url: Option<String>,
-=======
     ethereum_rpc_url: String,
->>>>>>> 8bb7ba75
 }
 
 pub async fn events(cmd: EventsCommand) -> Result<()> {
@@ -106,13 +97,6 @@
         .unwrap();
     let store = SQLiteBlockStore::new(pool).await.unwrap();
 
-<<<<<<< HEAD
-    // To validate a Time Event, we need:
-    // - TimeEvent/prev == TimeEvent/proof/root/${TimeEvent/path}
-    // - TimeEvent/proof/root is in the Root Store
-    // - Validated time is the time from the Root Store
-    let block = store.get(opts.cid).await?;
-=======
     let timestamp = validate_time_event(&opts.cid, store, opts.ethereum_rpc_url.as_str()).await?;
     println!("proof validated at timestamp: {}", timestamp);
     Ok(())
@@ -128,7 +112,6 @@
     ethereum_rpc_url: &str,
 ) -> Result<u64> {
     let block = block_store.get(proof_cid).await?;
->>>>>>> 8bb7ba75
     if let Some(block) = block {
         // Destructure the proof to get the tag and the value
         let proof_cid: Cid = CborValue::parse(&block)?.path(&["proof"]).try_into()?;
@@ -138,137 +121,20 @@
                 .path(&["txHash"])
                 .try_into()?;
             if let Some(ethereum_rpc_url) = opts.ethereum_rpc_url {
-<<<<<<< HEAD
-                let (block_hash, input) = eth_transaction_by_hash().await?;
-                let timestamp = eth_block_by_hash(block_hash).await?;
-            } else {
-                println!("hash CID: {:?}, hash bytes: {:?}", tx_hash_cid, tx_hash);
-=======
                 let (root, timestamp) =
                     eth_transaction_by_hash(tx_hash_cid, ethereum_rpc_url.as_str()).await?;
                 println!("root: {}, timestamp: {}", root, timestamp);
 
                 // Validate the Time Event
                 validate_time_event(&root)?;
->>>>>>> 8bb7ba75
             }
         }
     } else {
         println!("CID: {} not found", opts.cid);
     }
-<<<<<<< HEAD
-    Ok(())
-}
-
-async fn eth_transaction_by_hash(cid: Cid, ethereum_rpc_url: String) -> Result<(Cid, u64)> {
-=======
 }
 
 async fn eth_transaction_by_hash(cid: Cid, ethereum_rpc_url: &str) -> Result<(Cid, u64)> {
->>>>>>> 8bb7ba75
-    // curl https://mainnet.infura.io/v3/{api_token} \
-    //   -X POST \
-    //   -H "Content-Type: application/json" \
-    //   -d '{"jsonrpc":"2.0","method":"eth_getTransactionByHash", "params":["0x{tx_hash}"],"id":1}'
-    let tx_hash = format!("0x{}", hex::encode(cid.hash().digest()));
-    let client = reqwest::Client::new();
-    let res = client
-<<<<<<< HEAD
-        .post(ethereum_rpc_url.clone()
-=======
-        .post(ethereum_rpc_url)
->>>>>>> 8bb7ba75
-        .json(&serde_json::json!({
-            "jsonrpc": "2.0",
-            "method": "eth_getTransactionByHash",
-            "params": [tx_hash],
-            "id": 1,
-        }))
-        .send()
-        .await?;
-    let json: serde_json::Value = res.json().await?;
-    println!("json: {}", json);
-    if let Some(result) = json.get("result") {
-        if let Some(block_hash) = result.get("blockHash") {
-<<<<<<< HEAD
-            if let Some(root) = result.get("input") {
-                return Ok((
-                    get_root_from_input(root.to_string())?,
-                    eth_block_by_hash(block_hash.to_string(), ethereum_rpc_url).await?,
-                ));
-=======
-            if let Some(block_hash) = block_hash.as_str() {
-                if let Some(input) = result.get("input") {
-                    if let Some(input) = input.as_str() {
-                        return Ok((
-                            get_root_from_input(input)?,
-                            eth_block_by_hash(block_hash, ethereum_rpc_url).await?,
-                        ));
-                    }
-                }
->>>>>>> 8bb7ba75
-            }
-        }
-    }
-    Err(anyhow!("missing fields"))
-}
-
-<<<<<<< HEAD
-async fn eth_block_by_hash(block_hash: String, ethereum_rpc_url: String) -> Result<u64> {
-=======
-async fn eth_block_by_hash(block_hash: &str, ethereum_rpc_url: &str) -> Result<u64> {
->>>>>>> 8bb7ba75
-    // curl https://mainnet.infura.io/v3/{api_token} \
-    //     -X POST \
-    //     -H "Content-Type: application/json" \
-    //     -d '{"jsonrpc":"2.0","method":"eth_getBlockByHash","params": ["0x{block_hash}",false],"id":1}'
-    let client = reqwest::Client::new();
-    let res = client
-        .post(ethereum_rpc_url)
-        .json(&serde_json::json!({
-            "jsonrpc": "2.0",
-            "method": "eth_getBlockByHash",
-            "params": [block_hash, false],
-            "id": 1,
-        }))
-        .send()
-        .await?;
-    let json: serde_json::Value = res.json().await?;
-    println!("json: {}", json);
-    if let Some(result) = json.get("result") {
-        if let Some(timestamp) = result.get("timestamp") {
-<<<<<<< HEAD
-            return Ok(timestamp);
-        }
-    }
-}
-
-fn get_root_from_input(input: String) -> Result<Cid> {
-=======
-            if let Some(timestamp) = timestamp.as_str() {
-                return get_timestamp_from_hex_string(timestamp);
-            }
-        }
-    }
-    Err(anyhow!("missing fields"))
-}
-
-fn get_root_from_input(input: &str) -> Result<Cid> {
->>>>>>> 8bb7ba75
-    if input.starts_with("0x97ad09eb") {
-        // Strip "0x97ad09eb" from the input and convert it into a cidv1 - dag-cbor - (sha2-256 : 256)
-        // 0x12 -> sha2-256
-        // 0x20 -> 256 bits of hash
-        let mut root_bytes = vec![0x12_u8, 0x20];
-        root_bytes.append(hex::decode(&input[10..])?.as_mut());
-        Ok(Cid::new_v1(0x71, Multihash::from_bytes(&root_bytes)?))
-    } else {
-<<<<<<< HEAD
-        return Err(anyhow!("input is not anchor-cbor"));
-    }
-}
-
-async fn block_hash_for_eth_tx_cid(cid: Cid, ethereum_rpc_url: String) -> Result<()> {
     // curl https://mainnet.infura.io/v3/{api_token} \
     //   -X POST \
     //   -H "Content-Type: application/json" \
@@ -289,9 +155,58 @@
     println!("json: {}", json);
     if let Some(result) = json.get("result") {
         if let Some(block_hash) = result.get("blockHash") {
-            println!("blockHash: {}", block_hash);
-        }
-=======
+            if let Some(block_hash) = block_hash.as_str() {
+                if let Some(input) = result.get("input") {
+                    if let Some(input) = input.as_str() {
+                        return Ok((
+                            get_root_from_input(input)?,
+                            eth_block_by_hash(block_hash, ethereum_rpc_url).await?,
+                        ));
+                    }
+                }
+            }
+        }
+    }
+    Err(anyhow!("missing fields"))
+}
+
+async fn eth_block_by_hash(block_hash: &str, ethereum_rpc_url: &str) -> Result<u64> {
+    // curl https://mainnet.infura.io/v3/{api_token} \
+    //     -X POST \
+    //     -H "Content-Type: application/json" \
+    //     -d '{"jsonrpc":"2.0","method":"eth_getBlockByHash","params": ["0x{block_hash}",false],"id":1}'
+    let client = reqwest::Client::new();
+    let res = client
+        .post(ethereum_rpc_url)
+        .json(&serde_json::json!({
+            "jsonrpc": "2.0",
+            "method": "eth_getBlockByHash",
+            "params": [block_hash, false],
+            "id": 1,
+        }))
+        .send()
+        .await?;
+    let json: serde_json::Value = res.json().await?;
+    println!("json: {}", json);
+    if let Some(result) = json.get("result") {
+        if let Some(timestamp) = result.get("timestamp") {
+            if let Some(timestamp) = timestamp.as_str() {
+                return get_timestamp_from_hex_string(timestamp);
+            }
+        }
+    }
+    Err(anyhow!("missing fields"))
+}
+
+fn get_root_from_input(input: &str) -> Result<Cid> {
+    if input.starts_with("0x97ad09eb") {
+        // Strip "0x97ad09eb" from the input and convert it into a cidv1 - dag-cbor - (sha2-256 : 256)
+        // 0x12 -> sha2-256
+        // 0x20 -> 256 bits of hash
+        let mut root_bytes = vec![0x12_u8, 0x20];
+        root_bytes.append(hex::decode(&input[10..])?.as_mut());
+        Ok(Cid::new_v1(0x71, Multihash::from_bytes(&root_bytes)?))
+    } else {
         Err(anyhow!("input is not anchor-cbor"))
     }
 }
@@ -302,7 +217,6 @@
         Ok(u64::from_str_radix(ts, 16)?)
     } else {
         Err(anyhow!("timestamp is not valid hex"))
->>>>>>> 8bb7ba75
     }
 }
 
