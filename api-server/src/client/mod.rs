--- conflicted
+++ resolved
@@ -42,12 +42,9 @@
 const ID_ENCODE_SET: &AsciiSet = &FRAGMENT_ENCODE_SET.add(b'|');
 
 use crate::{
-<<<<<<< HEAD
-    Api, EventsPostResponse, FeedEventsGetResponse, InterestsSortKeySortValuePostResponse,
-=======
-    Api, EventsEventIdGetResponse, EventsPostResponse, InterestsSortKeySortValuePostResponse,
->>>>>>> dba11dad
-    LivenessGetResponse, SubscribeSortKeySortValueGetResponse, VersionPostResponse,
+    Api, EventsEventIdGetResponse, EventsPostResponse, FeedEventsGetResponse,
+    InterestsSortKeySortValuePostResponse, LivenessGetResponse,
+    SubscribeSortKeySortValueGetResponse, VersionPostResponse,
 };
 
 /// Convert input into a base path, e.g. "http://example:123". Also checks the scheme as it goes.
@@ -525,13 +522,8 @@
             Err(e) => return Err(ApiError(format!("Unable to create request: {}", e))),
         };
 
-<<<<<<< HEAD
-        // Body parameter
         let body = serde_json::to_string(&param_event_deprecated)
             .expect("impossible to fail to serialize");
-=======
-        let body = serde_json::to_string(&param_event).expect("impossible to fail to serialize");
->>>>>>> dba11dad
         *request.body_mut() = Body::from(body);
 
         let header = "application/json";
