#![allow(missing_docs, unused_variables, trivial_casts)]

#[allow(unused_imports)]
use ceramic_api_server::{
<<<<<<< HEAD
    models, Api, ApiNoContext, Client, ContextWrapperExt, EventsPostResponse,
    FeedEventsGetResponse, InterestsSortKeySortValuePostResponse, LivenessGetResponse,
=======
    models, Api, ApiNoContext, Client, ContextWrapperExt, EventsEventIdGetResponse,
    EventsPostResponse, InterestsSortKeySortValuePostResponse, LivenessGetResponse,
>>>>>>> dba11dad
    SubscribeSortKeySortValueGetResponse, VersionPostResponse,
};
use clap::{App, Arg};
#[allow(unused_imports)]
use futures::{future, stream, Stream};

#[allow(unused_imports)]
use log::info;

// swagger::Has may be unused if there are no examples
#[allow(unused_imports)]
use swagger::{AuthData, ContextBuilder, EmptyContext, Has, Push, XSpanIdString};

type ClientContext = swagger::make_context_ty!(
    ContextBuilder,
    EmptyContext,
    Option<AuthData>,
    XSpanIdString
);

// rt may be unused if there are no examples
#[allow(unused_mut)]
fn main() {
    env_logger::init();

    let matches = App::new("client")
        .arg(
            Arg::with_name("operation")
                .help("Sets the operation to run")
                .possible_values(&[
<<<<<<< HEAD
                    "FeedEventsGet",
=======
                    "EventsEventIdGet",
>>>>>>> dba11dad
                    "InterestsSortKeySortValuePost",
                    "LivenessGet",
                    "SubscribeSortKeySortValueGet",
                    "VersionPost",
                ])
                .required(true)
                .index(1),
        )
        .arg(
            Arg::with_name("https")
                .long("https")
                .help("Whether to use HTTPS or not"),
        )
        .arg(
            Arg::with_name("host")
                .long("host")
                .takes_value(true)
                .default_value("localhost")
                .help("Hostname to contact"),
        )
        .arg(
            Arg::with_name("port")
                .long("port")
                .takes_value(true)
                .default_value("8080")
                .help("Port to contact"),
        )
        .get_matches();

    let is_https = matches.is_present("https");
    let base_url = format!(
        "{}://{}:{}",
        if is_https { "https" } else { "http" },
        matches.value_of("host").unwrap(),
        matches.value_of("port").unwrap()
    );

    let context: ClientContext = swagger::make_context!(
        ContextBuilder,
        EmptyContext,
        None as Option<AuthData>,
        XSpanIdString::default()
    );

    let mut client: Box<dyn ApiNoContext<ClientContext>> = if matches.is_present("https") {
        // Using Simple HTTPS
        let client =
            Box::new(Client::try_new_https(&base_url).expect("Failed to create HTTPS client"));
        Box::new(client.with_context(context))
    } else {
        // Using HTTP
        let client =
            Box::new(Client::try_new_http(&base_url).expect("Failed to create HTTP client"));
        Box::new(client.with_context(context))
    };

    let mut rt = tokio::runtime::Runtime::new().unwrap();

    match matches.value_of("operation") {
        Some("EventsEventIdGet") => {
            let result = rt.block_on(client.events_event_id_get("event_id_example".to_string()));
            info!(
                "{:?} (X-Span-ID: {:?})",
                result,
                (client.context() as &dyn Has<XSpanIdString>).get().clone()
            );
        }
        /* Disabled because there's no example.
        Some("EventsPost") => {
            let result = rt.block_on(client.events_post(
                  ???
            ));
            info!("{:?} (X-Span-ID: {:?})", result, (client.context() as &dyn Has<XSpanIdString>).get().clone());
        },
        */
        Some("FeedEventsGet") => {
            let result = rt
                .block_on(client.feed_events_get(Some("resume_at_example".to_string()), Some(56)));
            info!(
                "{:?} (X-Span-ID: {:?})",
                result,
                (client.context() as &dyn Has<XSpanIdString>).get().clone()
            );
        }
        Some("InterestsSortKeySortValuePost") => {
            let result = rt.block_on(client.interests_sort_key_sort_value_post(
                "sort_key_example".to_string(),
                "sort_value_example".to_string(),
                Some("controller_example".to_string()),
                Some("stream_id_example".to_string()),
            ));
            info!(
                "{:?} (X-Span-ID: {:?})",
                result,
                (client.context() as &dyn Has<XSpanIdString>).get().clone()
            );
        }
        Some("LivenessGet") => {
            let result = rt.block_on(client.liveness_get());
            info!(
                "{:?} (X-Span-ID: {:?})",
                result,
                (client.context() as &dyn Has<XSpanIdString>).get().clone()
            );
        }
        Some("SubscribeSortKeySortValueGet") => {
            let result = rt.block_on(client.subscribe_sort_key_sort_value_get(
                "sort_key_example".to_string(),
                "sort_value_example".to_string(),
                Some("controller_example".to_string()),
                Some("stream_id_example".to_string()),
                Some(8.14),
                Some(8.14),
            ));
            info!(
                "{:?} (X-Span-ID: {:?})",
                result,
                (client.context() as &dyn Has<XSpanIdString>).get().clone()
            );
        }
        Some("VersionPost") => {
            let result = rt.block_on(client.version_post());
            info!(
                "{:?} (X-Span-ID: {:?})",
                result,
                (client.context() as &dyn Has<XSpanIdString>).get().clone()
            );
        }
        _ => {
            panic!("Invalid operation provided")
        }
    }
}<|MERGE_RESOLUTION|>--- conflicted
+++ resolved
@@ -2,14 +2,9 @@
 
 #[allow(unused_imports)]
 use ceramic_api_server::{
-<<<<<<< HEAD
-    models, Api, ApiNoContext, Client, ContextWrapperExt, EventsPostResponse,
-    FeedEventsGetResponse, InterestsSortKeySortValuePostResponse, LivenessGetResponse,
-=======
     models, Api, ApiNoContext, Client, ContextWrapperExt, EventsEventIdGetResponse,
-    EventsPostResponse, InterestsSortKeySortValuePostResponse, LivenessGetResponse,
->>>>>>> dba11dad
-    SubscribeSortKeySortValueGetResponse, VersionPostResponse,
+    EventsPostResponse, FeedEventsGetResponse, InterestsSortKeySortValuePostResponse,
+    LivenessGetResponse, SubscribeSortKeySortValueGetResponse, VersionPostResponse,
 };
 use clap::{App, Arg};
 #[allow(unused_imports)]
@@ -39,11 +34,8 @@
             Arg::with_name("operation")
                 .help("Sets the operation to run")
                 .possible_values(&[
-<<<<<<< HEAD
+                    "EventsEventIdGet",
                     "FeedEventsGet",
-=======
-                    "EventsEventIdGet",
->>>>>>> dba11dad
                     "InterestsSortKeySortValuePost",
                     "LivenessGet",
                     "SubscribeSortKeySortValueGet",
